;;;;;;;;;;;;;;;;;;;;;;;;;;;;;;;;;;;;;;;;;;;;;;;;;;;;;;;;;;;;;;;;;;;;;;;;;
;; Emmet minor mode

(defgroup emmet nil
  "Customization group for emmet-mode."
  :group 'convenience)

(defun emmet-expr-on-line ()
  "Extract a emmet expression and the corresponding bounds
   for the current line."
  (let* ((end (point))
         (start (emmet-find-left-bound))
         (line (buffer-substring-no-properties start end))
         (expr (emmet-regex "\\([ \t]*\\)\\([^\n]+\\)" line 2)))
    (if (first expr)
        (list (first expr) start end))))

(defun emmet-find-left-bound ()
  "Find the left bound of an emmet expr"
  (save-excursion (save-match-data
    (let ((char (char-before))
          (last-gt (point))
          (in-style-attr (looking-back "style=\"[^\"]*")))
      (while char
<<<<<<< HEAD
        (cond ((and in-style-attr (eq char ?\"))
               (setq char nil))
              ((member char '(?\} ?\] ?\)))
               (backward-sexp) (setq char (char-before)))
=======
        (cond ((member char '(?\} ?\] ?\)))
               (with-syntax-table (standard-syntax-table)
                 (backward-sexp) (setq char (char-before))))
>>>>>>> ec4d63f3
              ((eq char ?\>)
               (setq last-gt (point)) (backward-char) (setq char (char-before)))
              ((eq char ?\<)
               (goto-char last-gt) (setq char nil))
              ((not (string-match-p "[[:space:]\n;]" (string char)))
               (backward-char) (setq char (char-before)))
              (t
               (setq char nil))))
      (point)))))

(defcustom emmet-indentation 4
  "Number of spaces used for indentation."
  :type '(number :tag "Spaces")
  :group 'emmet)

(defcustom emmet-indent-after-insert t
  "Indent region after insert?"
  :type 'boolean
  :group 'emmet)

(defvar emmet-use-css-transform nil
  "When true, transform Emmet snippets into CSS, instead of the usual HTML.")
(make-variable-buffer-local 'emmet-use-css-transform)

(defvar emmet-use-sass-syntax nil
  "When true, uses Sass syntax for CSS abbreviations expanding,
e. g. without semicolons")
(make-variable-buffer-local 'emmet-use-sass-syntax)

(defvar emmet-css-major-modes
  '(css-mode
    scss-mode
    sass-mode
    less-mode
    less-css-mode)
  "Major modes that use emmet for CSS, rather than HTML.")

(defun emmet-transform (input)
  (if (or (emmet-detect-style-tag-and-attr) emmet-use-css-transform)
      (emmet-css-transform input)
    (emmet-html-transform input)))

(defun emmet-reposition-cursor (expr)
  (let ((output-markup (buffer-substring-no-properties (second expr) (point))))
    (when emmet-move-cursor-after-expanding
      (let ((p (point))
            (new-pos (if (emmet-html-text-p output-markup)
                         (emmet-html-next-insert-point output-markup)
                       (emmet-css-next-insert-point output-markup))))
        (goto-char
         (+ (- p (length output-markup))
            new-pos))))))

<<<<<<< HEAD
(defun emmet-detect-style-tag-and-attr ()
  (let* ((qt "\"")
         (not-qt (format "[^%s]" qt))
         (everything "\\(.\\|\n\\)*"))
    (or
     (and (looking-at (format "%s*%s" not-qt qt))
          (looking-back (format "style=%s%s*" qt not-qt))) ; style attr
     (and (looking-at (format "%s</style>" everything))
          (looking-back (format "<style>%s" everything)))))) ; style tag

=======
>>>>>>> ec4d63f3
;;;###autoload
(defun emmet-expand-line (arg)
  "Replace the current line's emmet expression with the corresponding expansion.
If prefix ARG is given or region is visible call `emmet-preview' to start an
interactive preview.

Otherwise expand line directly.

For more information see `emmet-mode'."
  (interactive "P")
  (let* ((here (point))
         (preview (if emmet-preview-default (not arg) arg))
         (beg (if preview
                  (emmet-find-left-bound)
                (when (use-region-p) (region-beginning))))
         (end (if preview
                  here
                (when (use-region-p) (region-end)))))
    (if (and preview beg)
        (progn
          (goto-char here)
          (emmet-preview beg end))
      (let ((expr (emmet-expr-on-line)))
        (if expr
            (let ((markup (emmet-transform (first expr))))
              (when markup
                (delete-region (second expr) (third expr))
                (emmet-insert-and-flash markup)
                (emmet-reposition-cursor expr))))))))

(defvar emmet-mode-keymap
  (let
      ((map (make-sparse-keymap)))
    (define-key map (kbd "C-j") 'emmet-expand-line)
    (define-key map (kbd "<C-return>") 'emmet-expand-line)
    (define-key map (kbd "<C-M-right>") 'emmet-next-edit-point)
    (define-key map (kbd "<C-M-left>") 'emmet-prev-edit-point)
    map)
  "Keymap for emmet minor mode.")

(defun emmet-after-hook ()
  "Initialize Emmet's buffer-local variables."
  (if (memq major-mode emmet-css-major-modes)
      (setq emmet-use-css-transform t))
  (if (eq major-mode 'sass-mode)
      (setq emmet-use-sass-syntax t)))

;;;###autoload
(define-minor-mode emmet-mode
  "Minor mode for writing HTML and CSS markup.
With emmet for HTML and CSS you can write a line like

  ul#name>li.item*2

and have it expanded to

  <ul id=\"name\">
    <li class=\"item\"></li>
    <li class=\"item\"></li>
  </ul>

This minor mode defines keys for quick access:

\\{emmet-mode-keymap}

Home page URL `http://www.emacswiki.org/emacs/Emmet'.

See also `emmet-expand-line'."
  :lighter " Emmet"
  :keymap emmet-mode-keymap
  :after-hook (emmet-after-hook))

;;;;;;;;;;;;;;;;;;;;;;;;;;;;;;;;;;;;;;;;;;;;;;;;;;;;;;;;;;;;;;;;;;;;;;;;;
;; Emmet yasnippet integration

(defun emmet-transform-yas (input)
  (let* ((leaf-count 0)
         (emmet-leaf-function
          (lambda ()
            (format "$%d" (incf leaf-count)))))
    (emmet-transform input)))

;;;###autoload
(defun emmet-expand-yas ()
  (interactive)
  (let ((expr (emmet-expr-on-line)))
    (if expr
        (let* ((markup (emmet-transform-yas (first expr)))
               (filled (replace-regexp-in-string "><" ">\n<" markup)))
          (delete-region (second expr) (third expr))
          (insert filled)
          (indent-region (second expr) (point))
          (yas/expand-snippet
           (buffer-substring (second expr) (point))
           (second expr) (point))))))

;;;;;;;;;;;;;;;;;;;;;;;;;;;;;;;;;;;;;;;;;;;;;;;;;;;;;;;;;;;;;;;;;;;;;;;;;
;;; Real-time preview
;;

;;;;;;;;;;
;; Lennart's version

(defvar emmet-preview-input nil)
(make-local-variable 'emmet-preview-input)
(defvar emmet-preview-output nil)
(make-local-variable 'emmet-preview-output)
(defvar emmet-old-show-paren nil)
(make-local-variable 'emmet-old-show-paren)

(defface emmet-preview-input
  '((default :box t :inherit secondary-selection))
  "Face for preview input field."
  :group 'emmet)

(defface emmet-preview-output
  '((default :inherit highlight))
  "Face for preview output field."
  :group 'emmet)

(defvar emmet-preview-keymap
  (let ((map (make-sparse-keymap)))
    (define-key map (kbd "RET") 'emmet-preview-accept)
    (define-key map (kbd "<return>") 'emmet-preview-accept)
    (define-key map [(control ?g)] 'emmet-preview-abort)
    map))

(defun emmet-html-text-p (markup)
  (string-match "^[\s|\t|\n|\r]*<.*$" markup))

(defun emmet-preview-accept ()
  (interactive)
  (let ((ovli emmet-preview-input))
    (if (not (and (overlayp ovli)
                  (bufferp (overlay-buffer ovli))))
        (message "Preview is not active")
      (let* ((indent (current-indentation))
             (markup (emmet-preview-transformed indent)))
        (when markup
          (delete-region (overlay-start ovli) (overlay-end ovli))
          (emmet-insert-and-flash markup)
          (emmet-reposition-cursor expr)))))
  (emmet-preview-abort))

(defun emmet-html-next-insert-point (str)
  (with-temp-buffer
    (insert str)
    (goto-char (point-min))
    (or
     (emmet-aif (emmet-go-to-edit-point 1 t) (- it 1)) ; try to find an edit point
     (emmet-aif (re-search-forward ".+</" nil t) (- it 3))   ; try to place cursor after tag contents
     (length str))))                             ; ok, just go to the end

(defun emmet-css-next-insert-point (str)
  (let ((regexp (if emmet-use-sass-syntax ": *\\($\\)" ": *\\(;\\)$")))
<<<<<<< HEAD
    (set-match-data nil t)
    (string-match regexp str)
    (or (match-beginning 1) (length str))))
=======
    (save-match-data
      (set-match-data nil t)
      (string-match regexp str)
      (or (match-beginning 1) (length str)))))
>>>>>>> ec4d63f3

(defvar emmet-flash-ovl nil)
(make-variable-buffer-local 'emmet-flash-ovl)

(defun emmet-remove-flash-ovl (buf)
  (with-current-buffer buf
    (when (overlayp emmet-flash-ovl)
      (delete-overlay emmet-flash-ovl))
    (setq emmet-flash-ovl nil)))

(defcustom emmet-preview-default t
  "If non-nil then preview is the default action.
This determines how `emmet-expand-line' works by default."
  :type 'boolean
  :group 'emmet)

(defcustom emmet-insert-flash-time 0.5
  "Time to flash insertion.
Set this to a negative number if you do not want flashing the
expansion after insertion."
  :type '(number :tag "Seconds")
  :group 'emmet)

(defcustom emmet-move-cursor-after-expanding t
  "If non-nil the the cursor position is
moved to before the first closing tag when the exp was expanded."
  :type 'boolean
  :group 'emmet)

(defcustom emmet-move-cursor-between-quotes nil
  "If emmet-move-cursor-after-expands is non-nil and this is non-nil then
cursor position will be moved to after the first quote."
  :type 'boolean
  :group 'emmet)

(defun emmet-insert-and-flash (markup)
  (emmet-remove-flash-ovl (current-buffer))
  (let ((here (point)))
    (insert markup)
    (if emmet-indent-after-insert
        (indent-region here (point)))
    (setq emmet-flash-ovl (make-overlay here (point)))
    (overlay-put emmet-flash-ovl 'face 'emmet-preview-output)
    (when (< 0 emmet-insert-flash-time)
      (run-with-idle-timer emmet-insert-flash-time
                           nil 'emmet-remove-flash-ovl (current-buffer)))))

;;;###autoload
(defun emmet-preview (beg end)
  "Expand emmet between BEG and END interactively.
This will show a preview of the expanded emmet code and you can
accept it or skip it."
  (interactive (if (use-region-p)
                   (list (region-beginning) (region-end))
                 (list nil nil)))
  (emmet-preview-abort)
  (if (not beg)
      (message "Region not active")
    (setq emmet-old-show-paren show-paren-mode)
    (show-paren-mode -1)
    (let ((here (point)))
      (goto-char beg)
      (forward-line 1)
      (unless (= 0 (current-column))
        (insert "\n"))
      (let* ((opos (point))
             (ovli (make-overlay beg end nil nil t))
             (ovlo (make-overlay opos opos))
             (info (propertize " Emmet preview. Choose with RET. Cancel by stepping out. \n"
                               'face 'tooltip)))
        (overlay-put ovli 'face 'emmet-preview-input)
        (overlay-put ovli 'keymap emmet-preview-keymap)
        (overlay-put ovlo 'face 'emmet-preview-output)
        (overlay-put ovlo 'before-string info)
        (setq emmet-preview-input  ovli)
        (setq emmet-preview-output ovlo)
        (add-hook 'before-change-functions 'emmet-preview-before-change t t)
        (goto-char here)
        (add-hook 'post-command-hook 'emmet-preview-post-command t t)))))

(defvar emmet-preview-pending-abort nil)
(make-variable-buffer-local 'emmet-preview-pending-abort)

(defun emmet-preview-before-change (beg end)
  (when
      (or (> beg (overlay-end emmet-preview-input))
          (< beg (overlay-start emmet-preview-input))
          (> end (overlay-end emmet-preview-input))
          (< end (overlay-start emmet-preview-input)))
    (setq emmet-preview-pending-abort t)))

(defun emmet-preview-abort ()
  "Abort emmet code preview."
  (interactive)
  (setq emmet-preview-pending-abort nil)
  (remove-hook 'before-change-functions 'emmet-preview-before-change t)
  (when (overlayp emmet-preview-input)
    (delete-overlay emmet-preview-input))
  (setq emmet-preview-input nil)
  (when (overlayp emmet-preview-output)
    (delete-overlay emmet-preview-output))
  (setq emmet-preview-output nil)
  (remove-hook 'post-command-hook 'emmet-preview-post-command t)
  (when emmet-old-show-paren (show-paren-mode 1)))

(defun emmet-preview-post-command ()
  (condition-case err
      (emmet-preview-post-command-1)
    (error (message "emmet-preview-post: %s" err))))

(defun emmet-preview-post-command-1 ()
  (if (and (not emmet-preview-pending-abort)
           (<= (point) (overlay-end emmet-preview-input))
           (>= (point) (overlay-start emmet-preview-input)))
      (emmet-update-preview (current-indentation))
    (emmet-preview-abort)))

(defun emmet-preview-transformed (indent)
  (let* ((string (buffer-substring-no-properties
		  (overlay-start emmet-preview-input)
		  (overlay-end emmet-preview-input))))
    (let ((output (emmet-transform string)))
      (when output
        output))))

(defun emmet-update-preview (indent)
  (let* ((pretty (emmet-preview-transformed indent))
         (show (when pretty
                 (propertize pretty 'face 'highlight))))
    (when show
      (overlay-put emmet-preview-output 'after-string
                   (concat show "\n")))))

;;;;;;;;;;;;;;;;;;;;;;;;;;;;;;;;;;;;;;;;;;;;;;;;;;;;;;;;
;; Implementation of "Go to Edit Point" functionality ;;
;; http://docs.emmet.io/actions/go-to-edit-point/     ;;
;;;;;;;;;;;;;;;;;;;;;;;;;;;;;;;;;;;;;;;;;;;;;;;;;;;;;;;;;

(defun emmet-go-to-edit-point (count &optional only-before-closed-tag)
  (let*
      ((between-tags
        (if only-before-closed-tag "\\(><\\)/" "\\(><\\)"))
       (indented-line "\\(^[[:blank:]]+$\\)")
       (between-quotes "\\(=\\(\"\\|'\\)\\{2\\}\\)")
       (edit-point (format "\\(%s\\|%s\\|%s\\)"
                           between-tags indented-line between-quotes)))
    (if (> count 0)
	(progn
	  (forward-char)
	  (let
	      ((search-result (re-search-forward edit-point nil t count)))
	    (if search-result
		(progn
		  (cond
		   ((match-string 2) (goto-char (- (match-end 2) 1)))
		   ((match-string 3) (end-of-line))
                   ((match-string 4) (backward-char)))
		  (point))
		(backward-char))))
      (progn
	(backward-char)
	(let
	    ((search-result (re-search-backward edit-point nil t (- count))))
	  (if search-result
	      (progn
		(cond
		 ((match-string 2) (goto-char (- (match-end 2) 1)))
		 ((match-string 3) (end-of-line))
		 ((match-string 4) (forward-char 2)))
		(point))
	      (forward-char)))))))

;;;###autoload
(defun emmet-next-edit-point (count)
  (interactive "^p")
  (unless (or emmet-use-css-transform (emmet-go-to-edit-point count))
    (error "Last edit point reached.")))

;;;###autoload
(defun emmet-prev-edit-point (count)
  (interactive "^p")
  (unless (or emmet-use-css-transform (emmet-go-to-edit-point (- count)))
    (error "First edit point reached.")))

(provide 'emmet-mode)

;;; emmet-mode.el ends here<|MERGE_RESOLUTION|>--- conflicted
+++ resolved
@@ -22,16 +22,11 @@
           (last-gt (point))
           (in-style-attr (looking-back "style=\"[^\"]*")))
       (while char
-<<<<<<< HEAD
         (cond ((and in-style-attr (eq char ?\"))
                (setq char nil))
               ((member char '(?\} ?\] ?\)))
-               (backward-sexp) (setq char (char-before)))
-=======
-        (cond ((member char '(?\} ?\] ?\)))
                (with-syntax-table (standard-syntax-table)
                  (backward-sexp) (setq char (char-before))))
->>>>>>> ec4d63f3
               ((eq char ?\>)
                (setq last-gt (point)) (backward-char) (setq char (char-before)))
               ((eq char ?\<)
@@ -85,7 +80,6 @@
          (+ (- p (length output-markup))
             new-pos))))))
 
-<<<<<<< HEAD
 (defun emmet-detect-style-tag-and-attr ()
   (let* ((qt "\"")
          (not-qt (format "[^%s]" qt))
@@ -96,8 +90,6 @@
      (and (looking-at (format "%s</style>" everything))
           (looking-back (format "<style>%s" everything)))))) ; style tag
 
-=======
->>>>>>> ec4d63f3
 ;;;###autoload
 (defun emmet-expand-line (arg)
   "Replace the current line's emmet expression with the corresponding expansion.
@@ -253,16 +245,10 @@
 
 (defun emmet-css-next-insert-point (str)
   (let ((regexp (if emmet-use-sass-syntax ": *\\($\\)" ": *\\(;\\)$")))
-<<<<<<< HEAD
-    (set-match-data nil t)
-    (string-match regexp str)
-    (or (match-beginning 1) (length str))))
-=======
     (save-match-data
       (set-match-data nil t)
       (string-match regexp str)
       (or (match-beginning 1) (length str)))))
->>>>>>> ec4d63f3
 
 (defvar emmet-flash-ovl nil)
 (make-variable-buffer-local 'emmet-flash-ovl)
